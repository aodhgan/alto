import type { GasPriceManager } from "@alto/handlers"
import type { Mempool } from "@alto/mempool"
import type {
    BundlingMode,
    SubmittedBundleInfo,
    UserOperationBundle
} from "@alto/types"
import type { GasPriceParameters } from "@alto/types"
import type { Logger, Metrics } from "@alto/utils"
<<<<<<< HEAD
import type { Hex, WatchBlocksReturnType } from "viem"
import type { AltoConfig } from "../createConfig"
import type { Executor } from "./executor"
import type { SenderManager } from "./senderManager"
import type { UserOpMonitor } from "./userOpMonitor"
=======
import { scaleBigIntByPercent } from "@alto/utils"
import { Block, Hex, type WatchBlocksReturnType } from "viem"
import type { Executor } from "./executor"
import type { AltoConfig } from "../createConfig"
import { SenderManager } from "./senderManager"
import { GasPriceParameters } from "@alto/types"
import { UserOpMonitor } from "./userOpMonitor"
import { getUserOpHashes } from "./utils"
>>>>>>> 051bee77

const SCALE_FACTOR = 10 // Interval increases by 10ms per task per minute
const RPM_WINDOW = 60000 // 1 minute window in ms

export class ExecutorManager {
    private senderManager: SenderManager
    private config: AltoConfig
    private executor: Executor
    private mempool: Mempool
    private logger: Logger
    private metrics: Metrics
    private gasPriceManager: GasPriceManager
    private opsCount: number[] = []
    private bundlingMode: BundlingMode
    private userOpMonitor: UserOpMonitor
    private unWatch: WatchBlocksReturnType | undefined

    private currentlyHandlingBlock = false

    constructor({
        config,
        executor,
        mempool,
        metrics,
        gasPriceManager,
        senderManager,
        userOpMonitor
    }: {
        config: AltoConfig
        executor: Executor
        mempool: Mempool
        metrics: Metrics
        gasPriceManager: GasPriceManager
        senderManager: SenderManager
        userOpMonitor: UserOpMonitor
    }) {
        this.config = config
        this.executor = executor
        this.mempool = mempool
        this.logger = config.getLogger(
            { module: "executor_manager" },
            {
                level: config.executorLogLevel || config.logLevel
            }
        )
        this.metrics = metrics
        this.gasPriceManager = gasPriceManager
        this.senderManager = senderManager
        this.bundlingMode = this.config.bundleMode
        this.userOpMonitor = userOpMonitor

        if (this.bundlingMode === "auto") {
            this.autoScalingBundling()
        }
    }

    async setBundlingMode(bundleMode: BundlingMode): Promise<void> {
        this.bundlingMode = bundleMode

        if (bundleMode === "manual") {
            await new Promise((resolve) =>
                setTimeout(resolve, 2 * this.config.maxBundleInterval)
            )
        }

        if (bundleMode === "auto") {
            this.autoScalingBundling()
        }
    }

    async autoScalingBundling() {
        const now = Date.now()
        this.opsCount = this.opsCount.filter(
            (timestamp) => now - timestamp < RPM_WINDOW
        )

        const bundles = await this.mempool.getBundles()

        if (bundles.length > 0) {
            // Count total ops and add timestamps
            const totalOps = bundles.reduce(
                (sum, bundle) => sum + bundle.userOps.length,
                0
            )
            this.opsCount.push(...Array(totalOps).fill(Date.now()))
        }

        // Send bundles to executor
        for (const bundle of bundles) {
            this.sendBundleToExecutor(bundle)
        }

        const rpm = this.opsCount.length

        // Calculate next interval with linear scaling
        const nextInterval: number = Math.min(
            this.config.minBundleInterval + rpm * SCALE_FACTOR, // Linear scaling
            this.config.maxBundleInterval // Cap at configured max interval
        )

        if (this.bundlingMode === "auto") {
            setTimeout(this.autoScalingBundling.bind(this), nextInterval)
        }
    }

    startWatchingBlocks(): void {
        if (this.unWatch) {
            return
        }

        this.unWatch = this.config.publicClient.watchBlocks({
            onBlock: async (block) => {
                await this.handleBlock(block)
            },
            onError: (error) => {
                this.logger.error({ error }, "error while watching blocks")
            },
            includeTransactions: false,
            emitMissed: false,
            pollingInterval: this.config.pollingInterval
        })

        this.logger.debug("started watching blocks")
    }

    async getBaseFee(): Promise<bigint> {
        if (this.config.legacyTransactions) {
            return 0n
        }
        return await this.gasPriceManager.getBaseFee()
    }

    async sendBundleToExecutor(
        userOpBundle: UserOperationBundle
    ): Promise<Hex | undefined> {
        const { entryPoint, userOps, version } = userOpBundle
        if (userOps.length === 0) {
            return undefined
        }

        const wallet = await this.senderManager.getWallet()

        const [gasPriceParams, baseFee, nonce] = await Promise.all([
            this.gasPriceManager.tryGetNetworkGasPrice(),
            this.getBaseFee(),
            this.config.publicClient.getTransactionCount({
                address: wallet.address,
                blockTag: "latest"
            })
        ]).catch((_) => {
            return []
        })

        if (!gasPriceParams || nonce === undefined) {
            // Free executor if failed to get initial params.
            await this.senderManager.markWalletProcessed(wallet)
            await this.mempool.resubmitUserOps({
                userOps,
                entryPoint,
                reason: "Failed to get nonce and gas parameters for bundling"
            })
            return undefined
        }

        const bundleResult = await this.executor.bundle({
            executor: wallet,
            userOpBundle,
            networkGasPrice: gasPriceParams,
            networkBaseFee: baseFee,
            nonce
        })

        if (!bundleResult.success) {
            const { rejectedUserOps, recoverableOps, reason } = bundleResult
            // Free wallet as no bundle was sent.
            await this.senderManager.markWalletProcessed(wallet)

            // Drop rejected ops
            await this.mempool.dropUserOps(entryPoint, rejectedUserOps)
            this.metrics.userOpsSubmitted
                .labels({ status: "failed" })
                .inc(rejectedUserOps.length)

            // Handle recoverable ops
            if (recoverableOps.length) {
                await this.mempool.resubmitUserOps({
                    userOps: recoverableOps,
                    entryPoint,
                    reason
                })
            }

            if (reason === "filterops_failed" || reason === "generic_error") {
                this.metrics.bundlesSubmitted.labels({ status: "failed" }).inc()
            }

            return undefined
        }

        // Success case
        let {
            userOpsBundled,
            rejectedUserOps,
            transactionRequest,
            transactionHash
        } = bundleResult

        // Increment submission attempts for all userOps submitted.
        userOpsBundled = userOpsBundled.map((userOpInfo) => ({
            ...userOpInfo,
            submissionAttempts: userOpInfo.submissionAttempts + 1
        }))

        const submittedBundle: SubmittedBundleInfo = {
            executor: wallet,
            transactionHash,
            transactionRequest,
            bundle: {
                entryPoint,
                version,
                userOps: userOpsBundled,
                submissionAttempts: 1
            },
            previousTransactionHashes: [],
            lastReplaced: Date.now()
        }

        this.userOpMonitor.trackBundle(submittedBundle)
        await this.mempool.markUserOpsAsSubmitted({
            userOps: submittedBundle.bundle.userOps,
            entryPoint: submittedBundle.bundle.entryPoint,
            transactionHash: submittedBundle.transactionHash
        })

        // Start watching blocks after marking operations as submitted
        this.startWatchingBlocks()
        await this.mempool.dropUserOps(entryPoint, rejectedUserOps)
        this.metrics.bundlesSubmitted.labels({ status: "success" }).inc()

        return transactionHash
    }

    stopWatchingBlocks(): void {
        if (this.unWatch) {
            this.unWatch()
            this.unWatch = undefined
        }
    }

    async cancelBundle(submittedBundle: SubmittedBundleInfo): Promise<void> {
        const {
            bundle: { userOps },
            executor,
            transactionRequest,
            transactionHash
        } = submittedBundle

        const { walletClient, publicClient, pollingInterval } = this.config
        const logger = this.logger.child({
            userOps: getUserOpHashes(userOps)
        })

        let gasMultiplier = 150n // Start with 50% increase

        for (let attempt = 0; attempt < 5; attempt++) {
            try {
                // Check if transaction is still pending
                const currentNonce = await publicClient.getTransactionCount({
                    address: executor.address,
                    blockTag: "latest"
                })

                if (currentNonce > transactionRequest.nonce) {
                    logger.info("Transaction already mined or cancelled")
                    return
                }

                logger.info(`Trying to cancel bundle, attempt ${attempt + 1}`)

                // Send cancel transaction with increasing gas price
                const cancelTxHash = await walletClient.sendTransaction({
                    account: executor,
                    to: executor.address,
                    value: 0n,
                    nonce: transactionRequest.nonce,
                    maxFeePerGas: scaleBigIntByPercent(
                        transactionRequest.maxFeePerGas,
                        gasMultiplier
                    ),
                    maxPriorityFeePerGas: scaleBigIntByPercent(
                        transactionRequest.maxPriorityFeePerGas,
                        gasMultiplier
                    )
                })

                logger.info(
                    {
                        originalTxHash: transactionHash,
                        cancelTxHash,
                        attempt: attempt + 1
                    },
                    "cancel transaction sent"
                )

                // Wait for transaction to potentially be mined
                await new Promise((resolve) =>
                    setTimeout(resolve, pollingInterval)
                )
            } catch (err) {
                logger.warn({ error: err }, "failed to cancel bundle")
                gasMultiplier += 20n // Increase gas by additional 20% each retry
            }
        }

        // All retries exhausted
        logger.error(
            { transactionHash },
            "failed to cancel bundle after max retries"
        )
    }

    private async handleBlock(block: Block) {
        if (this.currentlyHandlingBlock) {
            return
        }
        this.currentlyHandlingBlock = true

        // Process the block and get the results
        const pendingBundles = await this.userOpMonitor.processBlock(block)

        if (pendingBundles.length === 0) {
            this.stopWatchingBlocks()
            this.currentlyHandlingBlock = false
            return
        }

        // for all still not included check if needs to be replaced (based on gas price)
        const [networkGasPrice, networkBaseFee] = await Promise.all([
            this.gasPriceManager.tryGetNetworkGasPrice().catch(() => ({
                maxFeePerGas: 0n,
                maxPriorityFeePerGas: 0n
            })),
            this.getBaseFee().catch(() => 0n)
        ])

        await Promise.all(
            pendingBundles.map(async (submittedBundle) => {
                const { transactionRequest, lastReplaced } = submittedBundle
                const { maxFeePerGas, maxPriorityFeePerGas } =
                    transactionRequest

                const isGasPriceTooLow =
                    maxFeePerGas < networkGasPrice.maxFeePerGas ||
                    maxPriorityFeePerGas < networkGasPrice.maxPriorityFeePerGas

                const isStuck =
                    Date.now() - lastReplaced > this.config.resubmitStuckTimeout

                if (isGasPriceTooLow) {
                    await this.replaceTransaction({
                        submittedBundle,
                        networkGasPrice,
                        networkBaseFee,
                        reason: "gas_price"
                    })
                } else if (isStuck) {
                    await this.replaceTransaction({
                        submittedBundle,
                        networkGasPrice,
                        networkBaseFee,
                        reason: "stuck"
                    })
                }
            })
        )

        this.currentlyHandlingBlock = false
    }

    async replaceTransaction({
        submittedBundle,
        networkGasPrice,
        networkBaseFee,
        reason
    }: {
        submittedBundle: SubmittedBundleInfo
        networkGasPrice: GasPriceParameters
        networkBaseFee: bigint
        reason: "gas_price" | "stuck"
    }): Promise<void> {
        const {
            bundle,
            executor,
            transactionRequest,
            transactionHash: oldTxHash
        } = submittedBundle

        const { entryPoint } = bundle

        const bundleResult = await this.executor.bundle({
            executor: executor,
            networkGasPrice,
            networkBaseFee,
            userOpBundle: bundle,
            nonce: transactionRequest.nonce
        })

        // Handle case where no bundle was sent.
        if (!bundleResult.success) {
<<<<<<< HEAD
            // Free wallet as no bundle was sent.
            await this.senderManager.markWalletProcessed(executor)
            this.userOpMonitor.stopTrackingBundle(submittedBundle)

=======
>>>>>>> 051bee77
            const { rejectedUserOps, recoverableOps, reason } = bundleResult

            // Recover any userOps that can be resubmitted.
            await this.mempool.resubmitUserOps({
                userOps: recoverableOps,
                entryPoint,
                reason
            })

            // For rejected userOps, we need to check for frontruns
            const shouldCheckFrontrun = rejectedUserOps.some(
                ({ reason }) =>
                    reason.includes("AA25 invalid account nonce") ||
                    reason.includes("AA10 sender already constructed")
            )

            if (shouldCheckFrontrun) {
                // Check each rejected userOp for frontrun
                const frontrunResults = await Promise.all(
                    rejectedUserOps.map(async (userOpInfo) => ({
                        userOpInfo,
                        wasFrontrun:
                            await this.userOpMonitor.checkFrontrun(userOpInfo)
                    }))
                )

                const hasFrontrun = frontrunResults.some(
                    ({ wasFrontrun }) => wasFrontrun
                )

                // If one userOp in the bundle was frontrun, we need to cancel the entire bundle
                // as it will fail onchain
                if (hasFrontrun) {
                    await this.cancelBundle(submittedBundle)
                }

                // Drop userOps that were rejected but not frontrun
                const nonFrontrunUserOps = frontrunResults
                    .filter(({ wasFrontrun }) => !wasFrontrun)
                    .map(({ userOpInfo }) => userOpInfo)

                await this.mempool.dropUserOps(entryPoint, nonFrontrunUserOps)
            } else {
                this.logger.warn(
                    { oldTxHash, reason },
                    "failed to replace transaction"
                )

                await this.mempool.dropUserOps(entryPoint, rejectedUserOps)
            }

            // Free wallet as no bundle was sent.
            await this.senderManager.markWalletProcessed(executor)
            await this.userOpMonitor.stopTrackingBundle(submittedBundle)

            this.metrics.replacedTransactions
                .labels({ reason, status: "failed" })
                .inc()

            return
        }

        // Success case
        const {
            rejectedUserOps,
            userOpsBundled,
            transactionRequest: newTransactionRequest,
            transactionHash: newTxHash
        } = bundleResult

        // Increment submission attempts for all replaced userOps
        const userOpsReplaced = userOpsBundled.map((userOpInfo) => ({
            ...userOpInfo,
            submissionAttempts: userOpInfo.submissionAttempts + 1
        }))

        const newTxInfo: SubmittedBundleInfo = {
            ...submittedBundle,
            transactionRequest: newTransactionRequest,
            transactionHash: newTxHash,
            previousTransactionHashes: [
                submittedBundle.transactionHash,
                ...submittedBundle.previousTransactionHashes
            ],
            lastReplaced: Date.now(),
            bundle: {
                ...bundle,
                userOps: userOpsReplaced,
                submissionAttempts: bundle.submissionAttempts + 1
            }
        }

        // Replace existing submitted bundle with new one
        this.userOpMonitor.trackBundle(newTxInfo)

        // Drop all userOperations that were rejected during simulation.
        await this.mempool.dropUserOps(entryPoint, rejectedUserOps)

        this.logger.info(
            {
                oldTxHash,
                newTxHash,
                reason
            },
            "replaced transaction"
        )

        return
    }
}<|MERGE_RESOLUTION|>--- conflicted
+++ resolved
@@ -7,22 +7,13 @@
 } from "@alto/types"
 import type { GasPriceParameters } from "@alto/types"
 import type { Logger, Metrics } from "@alto/utils"
-<<<<<<< HEAD
-import type { Hex, WatchBlocksReturnType } from "viem"
+import { scaleBigIntByPercent } from "@alto/utils"
+import type { Block, Hex, WatchBlocksReturnType } from "viem"
 import type { AltoConfig } from "../createConfig"
 import type { Executor } from "./executor"
 import type { SenderManager } from "./senderManager"
 import type { UserOpMonitor } from "./userOpMonitor"
-=======
-import { scaleBigIntByPercent } from "@alto/utils"
-import { Block, Hex, type WatchBlocksReturnType } from "viem"
-import type { Executor } from "./executor"
-import type { AltoConfig } from "../createConfig"
-import { SenderManager } from "./senderManager"
-import { GasPriceParameters } from "@alto/types"
-import { UserOpMonitor } from "./userOpMonitor"
 import { getUserOpHashes } from "./utils"
->>>>>>> 051bee77
 
 const SCALE_FACTOR = 10 // Interval increases by 10ms per task per minute
 const RPM_WINDOW = 60000 // 1 minute window in ms
@@ -432,13 +423,6 @@
 
         // Handle case where no bundle was sent.
         if (!bundleResult.success) {
-<<<<<<< HEAD
-            // Free wallet as no bundle was sent.
-            await this.senderManager.markWalletProcessed(executor)
-            this.userOpMonitor.stopTrackingBundle(submittedBundle)
-
-=======
->>>>>>> 051bee77
             const { rejectedUserOps, recoverableOps, reason } = bundleResult
 
             // Recover any userOps that can be resubmitted.
@@ -492,7 +476,7 @@
 
             // Free wallet as no bundle was sent.
             await this.senderManager.markWalletProcessed(executor)
-            await this.userOpMonitor.stopTrackingBundle(submittedBundle)
+            this.userOpMonitor.stopTrackingBundle(submittedBundle)
 
             this.metrics.replacedTransactions
                 .labels({ reason, status: "failed" })
