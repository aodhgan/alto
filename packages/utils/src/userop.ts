import { EntryPointAbi, HexData32, UserOperation } from "@alto/types"
<<<<<<< HEAD
import {
    Address,
    Hex,
    PublicClient,
    decodeEventLog,
    encodeAbiParameters,
    keccak256,
} from "viem"

export function getAddressFromInitCodeOrPaymasterAndData(
    data: Hex
): string | undefined {
    if (!data) {
        return undefined
    }
    if (data.length >= 42) {
        return data.slice(0, 42)
    }
    return undefined
}
=======
import { Address, PublicClient, decodeEventLog, encodeAbiParameters, keccak256 } from "viem"
import * as sentry from "@sentry/node"
>>>>>>> 7c57ec28

export const transactionIncluded = async (
    txHash: HexData32,
    publicClient: PublicClient
): Promise<{
    status: "included" | "reverted" | "failed" | "not_found"
    [userOperationHash: HexData32]: {
        accountDeployed: boolean
    }
}> => {
    try {
        const rcp = await publicClient.getTransactionReceipt({ hash: txHash })

        if (rcp.status === "success") {
            // find if any logs are UserOperationEvent or AccountDeployed
            const r = rcp.logs
                .map((l) => {
                    if (l.address === rcp.to) {
                        try {
                            const log = decodeEventLog({
                                abi: EntryPointAbi,
                                data: l.data,
                                topics: l.topics
                            })
                            if (log.eventName === "AccountDeployed") {
                                return {
                                    userOperationHash: log.args.userOpHash,
                                    success: !!log.args.factory,
                                    accountDeployed: true
                                }
                            }
                            if (log.eventName === "UserOperationEvent") {
                                return {
                                    userOperationHash: log.args.userOpHash,
                                    success: !!log.args.success,
                                    accountDeployed: false
                                }
                            }
                            return undefined
                        } catch (_e) {
<<<<<<< HEAD
=======
                            sentry.captureException(_e)
                            console.log("error decoding transaction inclusion status", _e)
>>>>>>> 7c57ec28
                            return undefined
                        }
                    }
                    return undefined
                })
                .reduce(
                    (
                        result: {
                            [userOperationHash: HexData32]: {
                                userOperationHash: HexData32
                                accountDeployed: boolean
                                success: boolean
                            }
                        },
                        log
                    ) => {
                        if (log) {
                            return {
                                [log.userOperationHash]: {
                                    accountDeployed:
                                        log.accountDeployed ||
                                        result[log.userOperationHash]
                                            ?.accountDeployed,
                                    success:
                                        log.success ||
                                        result[log.userOperationHash]?.success
                                },
                                ...result
                            }
                        }
                        return result
                    },
                    {}
                )


            const success = Object.values(r).reduce((x, v) => x || v.success, false)

            if (success) {
                return {
                    status: "included",
                    ...r
                }
            } else {
                return {
                    status: "reverted"
                }
            }
        } else {
            return {
                status: "failed"
            }
        }
    } catch (_e) {
        return {
            status: "not_found"
        }
    }
}

export const getUserOperationHash = (
    userOperation: UserOperation,
    entryPointAddress: Address,
    chainId: number
) => {
    const hash = keccak256(
        encodeAbiParameters(
            [
                {
                    name: "sender",
                    type: "address"
                },
                {
                    name: "nonce",
                    type: "uint256"
                },
                {
                    name: "initCodeHash",
                    type: "bytes32"
                },
                {
                    name: "callDataHash",
                    type: "bytes32"
                },
                {
                    name: "callGasLimit",
                    type: "uint256"
                },
                {
                    name: "verificationGasLimit",
                    type: "uint256"
                },
                {
                    name: "preVerificationGas",
                    type: "uint256"
                },
                {
                    name: "maxFeePerGas",
                    type: "uint256"
                },
                {
                    name: "maxPriorityFeePerGas",
                    type: "uint256"
                },
                {
                    name: "paymasterAndDataHash",
                    type: "bytes32"
                }
            ],
            [
                userOperation.sender,
                userOperation.nonce,
                keccak256(userOperation.initCode),
                keccak256(userOperation.callData),
                userOperation.callGasLimit,
                userOperation.verificationGasLimit,
                userOperation.preVerificationGas,
                userOperation.maxFeePerGas,
                userOperation.maxPriorityFeePerGas,
                keccak256(userOperation.paymasterAndData)
            ]
        )
    )

    return keccak256(
        encodeAbiParameters(
            [
                {
                    name: "userOpHash",
                    type: "bytes32"
                },
                {
                    name: "entryPointAddress",
                    type: "address"
                },
                {
                    name: "chainId",
                    type: "uint256"
                }
            ],
            [hash, entryPointAddress, BigInt(chainId)]
        )
    )
}

export const getNonceKeyAndValue = (nonce: bigint) => {
    const nonceKey = nonce >> 64n // first 192 bits of nonce
    const userOperationNonceValue = nonce & 0xffffffffffffffffn // last 64 bits of nonce

    return [nonceKey, userOperationNonceValue]
}

/*
 function pack(
        UserOperation calldata userOp
    ) internal pure returns (bytes memory ret) {
        address sender = getSender(userOp);
        uint256 nonce = userOp.nonce;
        bytes32 hashInitCode = calldataKeccak(userOp.initCode);
        bytes32 hashCallData = calldataKeccak(userOp.callData);
        uint256 callGasLimit = userOp.callGasLimit;
        uint256 verificationGasLimit = userOp.verificationGasLimit;
        uint256 preVerificationGas = userOp.preVerificationGas;
        uint256 maxFeePerGas = userOp.maxFeePerGas;
        uint256 maxPriorityFeePerGas = userOp.maxPriorityFeePerGas;
        bytes32 hashPaymasterAndData = calldataKeccak(userOp.paymasterAndData);

        return abi.encode(
            sender, nonce,
            hashInitCode, hashCallData,
            callGasLimit, verificationGasLimit, preVerificationGas,
            maxFeePerGas, maxPriorityFeePerGas,
            hashPaymasterAndData
        );
    }


    const encodedData = encodeAbiParameters(
  [
    { name: 'x', type: 'string' },
    { name: 'y', type: 'uint' },
    { name: 'z', type: 'bool' }
  ],
  ['wagmi', 420n, true]
)

*/<|MERGE_RESOLUTION|>--- conflicted
+++ resolved
@@ -1,5 +1,4 @@
 import { EntryPointAbi, HexData32, UserOperation } from "@alto/types"
-<<<<<<< HEAD
 import {
     Address,
     Hex,
@@ -20,10 +19,7 @@
     }
     return undefined
 }
-=======
-import { Address, PublicClient, decodeEventLog, encodeAbiParameters, keccak256 } from "viem"
 import * as sentry from "@sentry/node"
->>>>>>> 7c57ec28
 
 export const transactionIncluded = async (
     txHash: HexData32,
@@ -64,11 +60,7 @@
                             }
                             return undefined
                         } catch (_e) {
-<<<<<<< HEAD
-=======
                             sentry.captureException(_e)
-                            console.log("error decoding transaction inclusion status", _e)
->>>>>>> 7c57ec28
                             return undefined
                         }
                     }
