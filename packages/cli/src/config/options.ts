--- conflicted
+++ resolved
@@ -199,12 +199,8 @@
         description: "Use kinto entry point version",
         type: "boolean",
         require: false,
-<<<<<<< HEAD
-        default: false
-    }
-=======
-    },
->>>>>>> 8c67a27c
+        default: false
+    },
 }
 
 export const bundlerCommand: CliCommand<IBundlerArgsInput> = {
