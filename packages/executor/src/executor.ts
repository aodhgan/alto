--- conflicted
+++ resolved
@@ -1,16 +1,5 @@
-<<<<<<< HEAD
-import { EntryPointAbi, TransactionInfo, BundleResult } from "@alto/types"
-import { Address, HexData32, UserOperation } from "@alto/types"
-import {
-    Logger,
-    Metrics,
-    getUserOperationHash,
-    parseViemError
-} from "@alto/utils"
-=======
 import { Address, BundleResult, EntryPointAbi, HexData32, TransactionInfo, UserOperation } from "@alto/types"
 import { Logger, Metrics, getGasPrice, getUserOperationHash, parseViemError } from "@alto/utils"
->>>>>>> 7c57ec28
 import { Mutex } from "async-mutex"
 import {
     Account,
@@ -25,18 +14,9 @@
     getContract
 } from "viem"
 import { SenderManager } from "./senderManager"
-<<<<<<< HEAD
-import { getGasPrice } from "@alto/utils"
-import {
-    filterOpsAndEstimateGas,
-    flushStuckTransaction,
-    simulatedOpsToResults
-} from "./utils"
 import { IReputationManager } from "@alto/mempool"
-=======
 import { filterOpsAndEstimateGas, flushStuckTransaction, simulatedOpsToResults } from "./utils"
 import * as sentry from "@sentry/node"
->>>>>>> 7c57ec28
 
 export interface GasEstimateResult {
     preverificationGas: bigint
@@ -294,15 +274,8 @@
         } catch (err: unknown) {
             const e = parseViemError(err)
             if (!e) {
-<<<<<<< HEAD
-                childLogger.error(
-                    { error: err },
-                    "unknown error replacing transaction"
-                )
-=======
                 sentry.captureException(err)
                 childLogger.error({ error: err }, "unknown error replacing transaction")
->>>>>>> 7c57ec28
             }
 
             if (e instanceof NonceTooLowError) {
@@ -467,37 +440,6 @@
             "got gas limit"
         )
 
-<<<<<<< HEAD
-        const gasLimitToUse = this.useUserOperationGasLimitsForSubmission
-            ? opsToBundle.reduce(
-                  (acc, op) =>
-                      acc +
-                      op.userOperation.preVerificationGas +
-                      3n * op.userOperation.verificationGasLimit +
-                      op.userOperation.callGasLimit,
-                  0n
-              ) * 1n
-            : gasLimit
-
-        const txHash = await ep.write.handleOps(
-            [opsToBundle.map((op) => op.userOperation), wallet.address],
-            this.noEip1559Support
-                ? {
-                      account: wallet,
-                      gas: gasLimitToUse,
-                      gasPrice: gasPriceParameters.maxFeePerGas,
-                      nonce: nonce
-                  }
-                : {
-                      account: wallet,
-                      gas: gasLimit,
-                      maxFeePerGas: gasPriceParameters.maxFeePerGas,
-                      maxPriorityFeePerGas:
-                          gasPriceParameters.maxPriorityFeePerGas,
-                      nonce: nonce
-                  }
-        )
-=======
         let txHash: HexData32
         try {
             txHash = await ep.write.handleOps(
@@ -531,7 +473,6 @@
                 }
             })
         }
->>>>>>> 7c57ec28
 
         const userOperationInfos = opsToBundle.map((op) => {
             this.metrics.userOperationsSubmitted.inc()
