import { IReputationManager, Mempool, Monitor } from "@alto/mempool"
import {
    Address,
    BundlerClearStateResponseResult,
    BundlerDumpMempoolResponseResult,
    BundlerRequest,
    BundlerResponse,
    BundlerSendBundleNowResponseResult,
    BundlerSetBundlingModeResponseResult,
    BundlingMode,
    ChainIdResponseResult,
    EntryPointAbi,
    EstimateUserOperationGasResponseResult,
    GetUserOperationByHashResponseResult,
    GetUserOperationReceiptResponseResult,
    HexData32,
    PimlicoGetUserOperationGasPriceResponseResult,
    PimlicoGetUserOperationStatusResponseResult,
    RpcError,
    SendUserOperationResponseResult,
    SupportedEntryPointsResponseResult,
    UserOperation,
    logSchema,
    receiptSchema,
    Environment,
    ValidationErrors,
    BundlerDumpReputationsResponseResult,
    BundlerSetReputationsRequestParams,
    BundlerClearMempoolResponseResult,
    BundlerGetStakeStatusResponseResult,
    bundlerGetStakeStatusResponseSchema,
    IValidator
} from "@alto/types"
import {
    Logger,
    Metrics,
    calcArbitrumPreVerificationGas,
    calcOptimismPreVerificationGas,
    calcPreVerificationGas,
    getGasPrice,
    getNonceKeyAndValue,
    getUserOperationHash
} from "@alto/utils"
import {
    Chain,
    PublicClient,
    Transaction,
    TransactionNotFoundError,
    TransactionReceipt,
    TransactionReceiptNotFoundError,
    Transport,
    decodeFunctionData,
    getAbiItem,
    getContract
} from "viem"
import * as chains from "viem/chains"
import { z } from "zod"
import { fromZodError } from "zod-validation-error"
import {
    estimateCallGasLimit,
    estimateVerificationGasLimit
} from "./gasEstimation"
import { NonceQueuer } from "./nonceQueuer"
import { ExecutorManager } from "@alto/executor"

export interface IRpcEndpoint {
    handleMethod(request: BundlerRequest): Promise<BundlerResponse>
    eth_chainId(): Promise<ChainIdResponseResult>
    eth_supportedEntryPoints(): Promise<SupportedEntryPointsResponseResult>
    eth_estimateUserOperationGas(
        userOperation: UserOperation,
        entryPoint: Address
    ): Promise<EstimateUserOperationGasResponseResult>
    eth_sendUserOperation(
        userOperation: UserOperation,
        entryPoint: Address
    ): Promise<SendUserOperationResponseResult>
    eth_getUserOperationByHash(
        userOperationHash: HexData32
    ): Promise<GetUserOperationByHashResponseResult>
    eth_getUserOperationReceipt(
        userOperationHash: HexData32
    ): Promise<GetUserOperationReceiptResponseResult>
}

export class RpcHandler implements IRpcEndpoint {
    entryPoint: Address
    publicClient: PublicClient<Transport, Chain>
    validator: IValidator
    mempool: Mempool
    monitor: Monitor
    nonceQueuer: NonceQueuer
    usingTenderly: boolean
    minimumGasPricePercent: number
    noEthCallOverrideSupport: boolean
    logger: Logger
    metrics: Metrics
    chainId: number
    environment: Environment
    executorManager: ExecutorManager
    reputationManager: IReputationManager

    constructor(
        entryPoint: Address,
        publicClient: PublicClient<Transport, Chain>,
        validator: IValidator,
        mempool: Mempool,
        monitor: Monitor,
        nonceQueuer: NonceQueuer,
        executorManager: ExecutorManager,
        reputationManager: IReputationManager,
        usingTenderly: boolean,
        minimumGasPricePercent: number,
        noEthCallOverrideSupport: boolean,
        logger: Logger,
        metrics: Metrics,
        environment: Environment
    ) {
        this.entryPoint = entryPoint
        this.publicClient = publicClient
        this.validator = validator
        this.mempool = mempool
        this.monitor = monitor
        this.nonceQueuer = nonceQueuer
        this.usingTenderly = usingTenderly
        this.minimumGasPricePercent = minimumGasPricePercent
        this.noEthCallOverrideSupport = noEthCallOverrideSupport
        this.logger = logger
        this.metrics = metrics
        this.environment = environment
        this.chainId = publicClient.chain.id
        this.executorManager = executorManager
        this.reputationManager = reputationManager
    }

    async handleMethod(request: BundlerRequest): Promise<BundlerResponse> {
        // call the method with the params
        const method = request.method
        switch (method) {
            case "eth_chainId":
                return {
                    method,
                    result: await this.eth_chainId(...request.params)
                }
            case "eth_supportedEntryPoints":
                return {
                    method,
                    result: await this.eth_supportedEntryPoints(
                        ...request.params
                    )
                }
            case "eth_estimateUserOperationGas":
                return {
                    method,
                    result: await this.eth_estimateUserOperationGas(
                        ...request.params
                    )
                }
            case "eth_sendUserOperation":
                return {
                    method,
                    result: await this.eth_sendUserOperation(...request.params)
                }
            case "eth_getUserOperationByHash":
                return {
                    method,
                    result: await this.eth_getUserOperationByHash(
                        ...request.params
                    )
                }
            case "eth_getUserOperationReceipt":
                return {
                    method,
                    result: await this.eth_getUserOperationReceipt(
                        ...request.params
                    )
                }
            case "debug_bundler_clearMempool":
                return {
                    method,
                    result: await this.debug_bundler_clearMempool(
                        ...request.params
                    )
                }
            case "debug_bundler_clearState":
                return {
                    method,
                    result: await this.debug_bundler_clearState(
                        ...request.params
                    )
                }
            case "debug_bundler_dumpMempool":
                return {
                    method,
                    result: await this.debug_bundler_dumpMempool(
                        ...request.params
                    )
                }
            case "debug_bundler_sendBundleNow":
                return {
                    method,
                    result: await this.debug_bundler_sendBundleNow(
                        ...request.params
                    )
                }
            case "debug_bundler_setBundlingMode":
                return {
                    method,
                    result: await this.debug_bundler_setBundlingMode(
                        ...request.params
                    )
                }
            case "debug_bundler_setReputation":
                return {
                    method,
                    result: await this.debug_bundler_setReputation(
                        request.params
                    )
                }
            case "debug_bundler_dumpReputation":
                return {
                    method,
                    result: await this.debug_bundler_dumpReputation(
                        ...request.params
                    )
                }
            case "debug_bundler_getStakeStatus":
                return {
                    method,
                    result: await this.debug_bundler_getStakeStatus(
                        ...request.params
                    )
                }
            case "pimlico_getUserOperationStatus":
                return {
                    method,
                    result: await this.pimlico_getUserOperationStatus(
                        ...request.params
                    )
                }
            case "pimlico_getUserOperationGasPrice":
                return {
                    method,
                    result: await this.pimlico_getUserOperationGasPrice(
                        ...request.params
                    )
                }
        }
    }

    async eth_chainId(): Promise<ChainIdResponseResult> {
        return BigInt(this.chainId)
    }

    async eth_supportedEntryPoints(): Promise<SupportedEntryPointsResponseResult> {
        return [this.entryPoint]
    }

    async eth_estimateUserOperationGas(
        userOperation: UserOperation,
        entryPoint: Address
    ): Promise<EstimateUserOperationGasResponseResult> {
        // check if entryPoint is supported, if not throw
        if (this.entryPoint !== entryPoint) {
            throw new Error(
                `EntryPoint ${entryPoint} not supported, supported EntryPoints: ${this.entryPoint}`
            )
        }

        if (userOperation.maxFeePerGas === 0n) {
            throw new RpcError(
                "user operation max fee per gas must be larger than 0 during gas estimation"
            )
        }
        let preVerificationGas = calcPreVerificationGas(userOperation)

        if (this.chainId === 59140 || this.chainId === 59142) {
            preVerificationGas = 2n * preVerificationGas
        } else if (
            this.chainId === chains.optimism.id ||
            this.chainId === chains.optimismGoerli.id ||
            this.chainId === chains.base.id ||
            this.chainId === chains.baseGoerli.id ||
            this.chainId === chains.opBNB.id ||
            this.chainId === chains.opBNBTestnet.id
        ) {
            preVerificationGas = await calcOptimismPreVerificationGas(
                this.publicClient,
                userOperation,
                entryPoint,
                preVerificationGas,
                this.logger
            )
        } else if (this.chainId === chains.arbitrum.id) {
            preVerificationGas = await calcArbitrumPreVerificationGas(
                this.publicClient,
                userOperation,
                entryPoint,
                preVerificationGas
            )
        }

        let verificationGasLimit: bigint
        let callGasLimit: bigint

        if (this.noEthCallOverrideSupport) {
            userOperation.preVerificationGas = 1_000_000n
            userOperation.verificationGasLimit = 10_000_000n
            userOperation.callGasLimit = 10_000_000n

            if (
                this.chainId === 84531 ||
                this.chainId === 8453 ||
                this.chainId === chains.celoAlfajores.id ||
                this.chainId === chains.celo.id
            ) {
                userOperation.verificationGasLimit = 1_000_000n
                userOperation.callGasLimit = 1_000_000n
            }

            const executionResult =
                await this.validator.getExecutionResult(userOperation)

<<<<<<< HEAD
            verificationGasLimit =
                ((executionResult.preOpGas - userOperation.preVerificationGas) *
                    3n) /
                2n
            const calculatedCallGasLimit =
                executionResult.paid / userOperation.maxFeePerGas -
                executionResult.preOpGas +
                21000n +
                50000n
=======
            verificationGasLimit = ((executionResult.preOpGas - userOperation.preVerificationGas) * 3n) / 2n

            let gasPrice: bigint

            if (userOperation.maxPriorityFeePerGas === userOperation.maxFeePerGas) {
                gasPrice = userOperation.maxFeePerGas
            } else {
                const blockBaseFee = (await this.publicClient.getBlock()).baseFeePerGas
                gasPrice =
                    userOperation.maxFeePerGas < (blockBaseFee ?? 0n) + userOperation.maxPriorityFeePerGas
                        ? userOperation.maxFeePerGas
                        : userOperation.maxPriorityFeePerGas + (blockBaseFee ?? 0n)
            }
            const calculatedCallGasLimit = executionResult.paid / gasPrice - executionResult.preOpGas + 21000n + 50000n
>>>>>>> 0a108b69

            callGasLimit =
                calculatedCallGasLimit > 9000n ? calculatedCallGasLimit : 9000n
        } else {
            userOperation.maxFeePerGas = 0n
            userOperation.maxPriorityFeePerGas = 0n

            const time = Date.now()

            verificationGasLimit = await estimateVerificationGasLimit(
                userOperation,
                entryPoint,
                this.publicClient,
                this.logger,
                this.metrics
            )

            userOperation.preVerificationGas = preVerificationGas
            userOperation.verificationGasLimit = verificationGasLimit

            this.metrics.verificationGasLimitEstimationTime.observe(
                (Date.now() - time) / 1000
            )

            callGasLimit = await estimateCallGasLimit(
                userOperation,
                entryPoint,
                this.publicClient,
                this.logger,
                this.metrics
            )
        }

        return {
            preVerificationGas,
            verificationGas: verificationGasLimit,
            verificationGasLimit,
            callGasLimit
        }
    }

    async eth_sendUserOperation(
        userOperation: UserOperation,
        entryPoint: Address
    ): Promise<SendUserOperationResponseResult> {
        if (this.entryPoint !== entryPoint) {
            throw new RpcError(
                `EntryPoint ${entryPoint} not supported, supported EntryPoints: ${this.entryPoint}`
            )
        }

        if (
            this.chainId === chains.celoAlfajores.id ||
            this.chainId === chains.celo.id
        ) {
            if (
                userOperation.maxFeePerGas !==
                userOperation.maxPriorityFeePerGas
            ) {
                throw new RpcError(
                    "maxPriorityFeePerGas must equal maxFeePerGas on Celo chains"
                )
            }
        }

        if (this.minimumGasPricePercent !== 0) {
            const gasPrice = await getGasPrice(
                this.chainId,
                this.publicClient,
                this.logger
            )
            const minMaxFeePerGas =
                (gasPrice.maxFeePerGas * BigInt(this.minimumGasPricePercent)) /
                100n
            if (userOperation.maxFeePerGas < minMaxFeePerGas) {
                throw new RpcError(
                    `maxFeePerGas must be at least ${minMaxFeePerGas} (current maxFeePerGas: ${gasPrice.maxFeePerGas}) - use pimlico_getUserOperationGasPrice to get the current gas price`
                )
            }

            if (userOperation.maxPriorityFeePerGas < minMaxFeePerGas) {
                throw new RpcError(
                    `maxPriorityFeePerGas must be at least ${minMaxFeePerGas} (current maxPriorityFeePerGas: ${gasPrice.maxPriorityFeePerGas}) - use pimlico_getUserOperationGasPrice to get the current gas price`
                )
            }
        }

        if (userOperation.verificationGasLimit < 10000n) {
            throw new RpcError("verificationGasLimit must be at least 10000")
        }

        this.logger.trace({ userOperation, entryPoint }, "beginning validation")
        this.metrics.userOperationsReceived.inc()

        if (
            userOperation.preVerificationGas === 0n ||
            userOperation.verificationGasLimit === 0n ||
            userOperation.callGasLimit === 0n
        ) {
            throw new RpcError(
                "user operation gas limits must be larger than 0"
            )
        }

        const entryPointContract = getContract({
            address: this.entryPoint,
            abi: EntryPointAbi,
            publicClient: this.publicClient
        })

        const [nonceKey, userOperationNonceValue] = getNonceKeyAndValue(
            userOperation.nonce
        )

        const getNonceResult = await entryPointContract.read.getNonce(
            [userOperation.sender, nonceKey],
            {
                blockTag: "latest"
            }
        )

        const [_, currentNonceValue] = getNonceKeyAndValue(getNonceResult)

        if (userOperationNonceValue < currentNonceValue) {
            throw new RpcError(
                "UserOperation reverted during simulation with reason: AA25 invalid account nonce",
                ValidationErrors.InvalidFields
            )
        }
        if (userOperationNonceValue > currentNonceValue + 10n) {
            throw new RpcError(
                "UserOperation reverted during simulation with reason: AA25 invalid account nonce",
                ValidationErrors.InvalidFields
            )
        }
        if (userOperationNonceValue === currentNonceValue) {
            const validationResult =
                await this.validator.validateUserOperation(userOperation)
            await this.reputationManager.checkReputation(
                userOperation,
                validationResult
            )
            await this.mempool.checkEntityMultipleRoleViolation(
                userOperation
            )
            const success = this.mempool.add(
                userOperation,
                validationResult.referencedContracts
            )
            if (!success) {
                throw new RpcError(
                    "UserOperation reverted during simulation with reason: AA25 invalid account nonce",
                    ValidationErrors.InvalidFields
                )
            }
        } else {
            this.nonceQueuer.add(userOperation)
        }

        const hash = getUserOperationHash(
            userOperation,
            entryPoint,
            this.chainId
        )
        return hash
    }

    async eth_getUserOperationByHash(
        userOperationHash: HexData32
    ): Promise<GetUserOperationByHashResponseResult> {
        const userOperationEventAbiItem = getAbiItem({
            abi: EntryPointAbi,
            name: "UserOperationEvent"
        })

        // Only query up to the last `fullBlockRange` = 20000 blocks
        const latestBlock = await this.publicClient.getBlockNumber()
        let fullBlockRange = 20000n
        if (
            this.chainId === 335 ||
            this.chainId === chains.base.id ||
            this.chainId === 47279324479 ||
            this.chainId === chains.bsc.id ||
            this.chainId === chains.arbitrum.id ||
            this.chainId === chains.arbitrumGoerli.id ||
            this.chainId === chains.baseGoerli.id ||
            this.chainId === chains.avalanche.id ||
            this.chainId === chains.avalancheFuji.id ||
            this.chainId === chains.scroll.id
        ) {
            fullBlockRange = 2000n
        }

        let fromBlock: bigint
        if (this.usingTenderly) {
            fromBlock = latestBlock - 100n
        } else {
            fromBlock = latestBlock - fullBlockRange
        }

        const filterResult = await this.publicClient.getLogs({
            address: this.entryPoint,
            event: userOperationEventAbiItem,
            fromBlock: fromBlock > 0n ? fromBlock : 0n,
            toBlock: "latest",
            args: {
                userOpHash: userOperationHash
            }
        })

        if (filterResult.length === 0) {
            return null
        }

        const userOperationEvent = filterResult[0]
        const txHash = userOperationEvent.transactionHash
        if (txHash === null) {
            // transaction pending
            return null
        }

        const getTransaction = async (
            txHash: HexData32
        ): Promise<Transaction> => {
            try {
                return await this.publicClient.getTransaction({ hash: txHash })
            } catch (e) {
                if (e instanceof TransactionNotFoundError) {
                    return getTransaction(txHash)
                } else {
                    throw e
                }
            }
        }

        const tx = await getTransaction(txHash)
        let op: any = undefined
        try {
            const decoded = decodeFunctionData({
                abi: EntryPointAbi,
                data: tx.input
            })
            if (decoded.functionName !== "handleOps") {
                return null
            }
            const ops = decoded.args[0]
            op = ops.find(
                (op: UserOperation) =>
                    op.sender === userOperationEvent.args.sender &&
                    op.nonce === userOperationEvent.args.nonce
            )
        } catch {
            return null
        }

        if (op === undefined) {
            return null
        }

        const result: GetUserOperationByHashResponseResult = {
            userOperation: op,
            entryPoint: this.entryPoint,
            transactionHash: txHash,
            blockHash: tx.blockHash ?? "0x",
            blockNumber: BigInt(tx.blockNumber ?? 0n)
        }

        return result
    }

    async eth_getUserOperationReceipt(
        userOperationHash: HexData32
    ): Promise<GetUserOperationReceiptResponseResult> {
        const userOperationEventAbiItem = getAbiItem({
            abi: EntryPointAbi,
            name: "UserOperationEvent"
        })

        // Only query up to the last `fullBlockRange` = 20000 blocks
        const latestBlock = await this.publicClient.getBlockNumber()
        let fullBlockRange = 20000n
        if (this.chainId === chains.arbitrum.id) {
            fullBlockRange = 1000000n
        }

        if (
            this.chainId === 335 ||
            this.chainId === chains.base.id ||
            this.chainId === 47279324479 ||
            this.chainId === chains.bsc.id ||
            this.chainId === chains.arbitrumGoerli.id ||
            this.chainId === chains.baseGoerli.id ||
            this.chainId === chains.avalanche.id ||
            this.chainId === chains.avalancheFuji.id ||
            this.chainId === chains.scroll.id
        ) {
            fullBlockRange = 2000n
        }

        let fromBlock: bigint
        if (this.usingTenderly) {
            fromBlock = latestBlock - 100n
        } else {
            fromBlock = latestBlock - fullBlockRange
        }

        const filterResult = await this.publicClient.getLogs({
            address: this.entryPoint,
            event: userOperationEventAbiItem,
            fromBlock: fromBlock > 0n ? fromBlock : 0n,
            toBlock: "latest",
            args: {
                userOpHash: userOperationHash
            }
        })

        if (filterResult.length === 0) {
            return null
        }

        const userOperationEvent = filterResult[0]
        // throw if any of the members of userOperationEvent are undefined
        if (
            userOperationEvent.args.actualGasCost === undefined ||
            userOperationEvent.args.sender === undefined ||
            userOperationEvent.args.nonce === undefined ||
            userOperationEvent.args.userOpHash === undefined ||
            userOperationEvent.args.success === undefined ||
            userOperationEvent.args.paymaster === undefined ||
            userOperationEvent.args.actualGasUsed === undefined
        ) {
            throw new Error("userOperationEvent has undefined members")
        }

        const txHash = userOperationEvent.transactionHash
        if (txHash === null) {
            // transaction pending
            return null
        }

        const getTransactionReceipt = async (
            txHash: HexData32
        ): Promise<TransactionReceipt> => {
            try {
                return await this.publicClient.getTransactionReceipt({
                    hash: txHash
                })
            } catch (e) {
                if (e instanceof TransactionReceiptNotFoundError) {
                    return getTransactionReceipt(txHash)
                } else {
                    throw e
                }
            }
        }

        const receipt = await getTransactionReceipt(txHash)
        const logs = receipt.logs

        if (
            logs.some(
                (log) =>
                    log.blockHash === null ||
                    log.blockNumber === null ||
                    log.transactionIndex === null ||
                    log.transactionHash === null ||
                    log.logIndex === null ||
                    log.topics.length === 0
            )
        ) {
            // transaction pending
            return null
        }

        let startIndex = -1
        let endIndex = -1
        logs.forEach((log, index) => {
            if (log?.topics[0] === userOperationEvent.topics[0]) {
                // process UserOperationEvent
                if (log.topics[1] === userOperationEvent.topics[1]) {
                    // it's our userOpHash. save as end of logs array
                    endIndex = index
                } else {
                    // it's a different hash. remember it as beginning index, but only if we didn't find our end index yet.
                    if (endIndex === -1) {
                        startIndex = index
                    }
                }
            }
        })
        if (endIndex === -1) {
            throw new Error("fatal: no UserOperationEvent in logs")
        }

        const filteredLogs = logs.slice(startIndex + 1, endIndex)

        const logsParsing = z.array(logSchema).safeParse(filteredLogs)
        if (!logsParsing.success) {
            const err = fromZodError(logsParsing.error)
            throw err
        }

        const receiptParsing = receiptSchema.safeParse({
            ...receipt,
            status: receipt.status === "success" ? 1 : 0
        })
        if (!receiptParsing.success) {
            const err = fromZodError(receiptParsing.error)
            throw err
        }

        const userOperationReceipt: GetUserOperationReceiptResponseResult = {
            userOpHash: userOperationHash,
            sender: userOperationEvent.args.sender,
            nonce: userOperationEvent.args.nonce,
            actualGasUsed: userOperationEvent.args.actualGasUsed,
            actualGasCost: userOperationEvent.args.actualGasCost,
            success: userOperationEvent.args.success,
            logs: logsParsing.data,
            receipt: receiptParsing.data
        }

        return userOperationReceipt
    }

    async debug_bundler_clearState(): Promise<BundlerClearStateResponseResult> {
        if (this.environment !== "development") {
            throw new RpcError(
                "debug_bundler_clearState is only available in development environment"
            )
        }
        this.mempool.clear()
        this.reputationManager.clear()
        return "ok"
    }

    async debug_bundler_clearMempool(): Promise<BundlerClearMempoolResponseResult> {
        if (this.environment !== "development") {
            throw new RpcError(
                "debug_bundler_clearMempool is only available in development environment"
            )
        }
        this.mempool.clear()
        this.reputationManager.clearEntityCount()
        return "ok"
    }

    async debug_bundler_dumpMempool(
        entryPoint: Address
    ): Promise<BundlerDumpMempoolResponseResult> {
        if (this.environment !== "development") {
            throw new RpcError(
                "debug_bundler_dumpMempool is only available in development environment"
            )
        }
        if (this.entryPoint !== entryPoint) {
            throw new RpcError(
                `EntryPoint ${entryPoint} not supported, supported EntryPoints: ${this.entryPoint}`
            )
        }
        return this.mempool
            .dumpOutstanding()
            .map((userOpInfo) => userOpInfo.userOperation)
    }

    async debug_bundler_sendBundleNow(): Promise<BundlerSendBundleNowResponseResult> {
        if (this.environment !== "development") {
            throw new RpcError(
                "debug_bundler_sendBundleNow is only available in development environment"
            )
        }
        return this.executorManager.bundleNow()
    }

    async debug_bundler_setBundlingMode(
        bundlingMode: BundlingMode
    ): Promise<BundlerSetBundlingModeResponseResult> {
        if (this.environment !== "development") {
            throw new RpcError(
                "debug_bundler_setBundlingMode is only available in development environment"
            )
        }
        this.executorManager.setBundlingMode(bundlingMode)
        return "ok"
    }

    async debug_bundler_dumpReputation(
        entryPoint: Address
    ): Promise<BundlerDumpReputationsResponseResult> {
        if (this.environment !== "development") {
            throw new RpcError(
                "debug_bundler_setRe is only available in development environment"
            )
        }
        if (this.entryPoint !== entryPoint) {
            throw new RpcError(
                `EntryPoint ${entryPoint} not supported, supported EntryPoints: ${this.entryPoint}`
            )
        }
        return this.reputationManager.dumpReputations()
    }

    async debug_bundler_getStakeStatus(
        address: Address,
        entryPoint: Address
    ): Promise<BundlerGetStakeStatusResponseResult> {
        if (this.environment !== "development") {
            throw new RpcError(
                "debug_bundler_getStakeStatus is only available in development environment"
            )
        }
        if (this.entryPoint !== entryPoint) {
            throw new RpcError(
                `EntryPoint ${entryPoint} not supported, supported EntryPoints: ${this.entryPoint}`
            )
        }
        return bundlerGetStakeStatusResponseSchema.parse({
            method: "debug_bundler_getStakeStatus",
            result: await this.reputationManager.getStakeStatus(address)
        }).result
    }

    async debug_bundler_setReputation(
        args: BundlerSetReputationsRequestParams
    ): Promise<BundlerSetBundlingModeResponseResult> {
        if (this.environment !== "development") {
            throw new RpcError(
                "debug_bundler_setReputation is only available in development environment"
            )
        }
        this.reputationManager.setReputation(args[0])
        return "ok"
    }

    async pimlico_getUserOperationStatus(
        userOperationHash: HexData32
    ): Promise<PimlicoGetUserOperationStatusResponseResult> {
        return this.monitor.getUserOperationStatus(userOperationHash)
    }

    async pimlico_getUserOperationGasPrice(): Promise<PimlicoGetUserOperationGasPriceResponseResult> {
        const gasPrice = await getGasPrice(
            this.chainId,
            this.publicClient,
            this.logger
        )
        return {
            slow: {
                maxFeePerGas: (gasPrice.maxFeePerGas * 105n) / 100n,
                maxPriorityFeePerGas:
                    (gasPrice.maxPriorityFeePerGas * 105n) / 100n
            },
            standard: {
                maxFeePerGas: (gasPrice.maxFeePerGas * 110n) / 100n,
                maxPriorityFeePerGas:
                    (gasPrice.maxPriorityFeePerGas * 110n) / 100n
            },
            fast: {
                maxFeePerGas: (gasPrice.maxFeePerGas * 115n) / 100n,
                maxPriorityFeePerGas:
                    (gasPrice.maxPriorityFeePerGas * 115n) / 100n
            }
        }
    }
}<|MERGE_RESOLUTION|>--- conflicted
+++ resolved
@@ -321,32 +321,33 @@
             const executionResult =
                 await this.validator.getExecutionResult(userOperation)
 
-<<<<<<< HEAD
             verificationGasLimit =
                 ((executionResult.preOpGas - userOperation.preVerificationGas) *
                     3n) /
                 2n
+
+            let gasPrice: bigint
+
+            if (
+                userOperation.maxPriorityFeePerGas ===
+                userOperation.maxFeePerGas
+            ) {
+                gasPrice = userOperation.maxFeePerGas
+            } else {
+                const blockBaseFee = (await this.publicClient.getBlock())
+                    .baseFeePerGas
+                gasPrice =
+                    userOperation.maxFeePerGas <
+                    (blockBaseFee ?? 0n) + userOperation.maxPriorityFeePerGas
+                        ? userOperation.maxFeePerGas
+                        : userOperation.maxPriorityFeePerGas +
+                          (blockBaseFee ?? 0n)
+            }
             const calculatedCallGasLimit =
-                executionResult.paid / userOperation.maxFeePerGas -
+                executionResult.paid / gasPrice -
                 executionResult.preOpGas +
                 21000n +
                 50000n
-=======
-            verificationGasLimit = ((executionResult.preOpGas - userOperation.preVerificationGas) * 3n) / 2n
-
-            let gasPrice: bigint
-
-            if (userOperation.maxPriorityFeePerGas === userOperation.maxFeePerGas) {
-                gasPrice = userOperation.maxFeePerGas
-            } else {
-                const blockBaseFee = (await this.publicClient.getBlock()).baseFeePerGas
-                gasPrice =
-                    userOperation.maxFeePerGas < (blockBaseFee ?? 0n) + userOperation.maxPriorityFeePerGas
-                        ? userOperation.maxFeePerGas
-                        : userOperation.maxPriorityFeePerGas + (blockBaseFee ?? 0n)
-            }
-            const calculatedCallGasLimit = executionResult.paid / gasPrice - executionResult.preOpGas + 21000n + 50000n
->>>>>>> 0a108b69
 
             callGasLimit =
                 calculatedCallGasLimit > 9000n ? calculatedCallGasLimit : 9000n
@@ -489,9 +490,7 @@
                 userOperation,
                 validationResult
             )
-            await this.mempool.checkEntityMultipleRoleViolation(
-                userOperation
-            )
+            await this.mempool.checkEntityMultipleRoleViolation(userOperation)
             const success = this.mempool.add(
                 userOperation,
                 validationResult.referencedContracts
